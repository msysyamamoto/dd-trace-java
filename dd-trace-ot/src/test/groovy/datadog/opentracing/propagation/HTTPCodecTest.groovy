--- conflicted
+++ resolved
@@ -49,11 +49,7 @@
         false,
         "fakeType",
         null,
-<<<<<<< HEAD
-        new PendingTrace(tracer, "1"),
-=======
-        new PendingTrace(tracer, 1L, [:]),
->>>>>>> 0453a956
+        new PendingTrace(tracer, "1", [:]),
         tracer)
 
     final Map<String, String> carrier = new HashMap<>()
@@ -98,7 +94,7 @@
         false,
         "fakeType",
         null,
-        new PendingTrace(tracer, largeTraceId),
+        new PendingTrace(tracer, largeTraceId, [:]),
         tracer)
 
     final Map<String, String> carrier = new HashMap<>()
@@ -143,7 +139,7 @@
         false,
         "fakeType",
         null,
-        new PendingTrace(tracer, largeTraceId),
+        new PendingTrace(tracer, largeTraceId, [:]),
         tracer)
 
     final Map<String, String> carrier = new HashMap<>()
