package com.datadoghq.trace.impl;

import io.opentracing.SpanContext;

import java.util.Map;
import java.util.Optional;

import com.fasterxml.jackson.annotation.JsonGetter;

import io.opentracing.Span;


public class DDSpan implements io.opentracing.Span {

<<<<<<< HEAD
    protected final Tracer tracer;
    protected final String operationName;
    protected Map<String, Object> tags;
    protected long startTime;
    protected long durationNano;
    protected final DDSpanContext context;
=======
    private final Tracer tracer;
    private String operationName;
    private Map<String, Object> tags;
    private long startTime;
    private long durationNano;
    private final DDSpanContext context;
>>>>>>> 4dd11b59

    DDSpan(
            Tracer tracer,
            String operationName,
            Map<String, Object> tags,
            Long timestamp,
            DDSpanContext context) {
        this.tracer = tracer;
        this.operationName = operationName;
        this.tags = tags;
        this.startTime = Optional.ofNullable(timestamp).orElse(System.nanoTime());
        this.context = context;
    }

    public SpanContext context() {
        return this.context;
    }

    public void finish() {
        this.durationNano = System.nanoTime() - startTime;
    }

    public void finishWithDuration(long durationNano) {
        this.durationNano = durationNano;
    }

    public void finish(long stopTime) {
        this.durationNano = startTime - stopTime;
    }

    public void close() {
        this.finish();
    }

    public io.opentracing.Span setTag(String tag, String value) {
        return this.setTag(tag, value);
    }

    public Span setTag(String tag, boolean value) {
        return this.setTag(tag, value);
    }

    public Span setTag(String tag, Number value) {
        return this.setTag(tag, (Object) value);
    }

    private Span setTag(String tag, Object value) {
        this.tags.put(tag, value);
        return this;
    }

    public Span log(Map<String, ?> map) {
        return null;
    }

    public Span log(long l, Map<String, ?> map) {
        return null;
    }

    public Span log(String s) {
        return null;
    }

    public Span log(long l, String s) {
        return null;
    }

    public Span setBaggageItem(String key, String value) {
        this.context.setBaggageItem(key, value);
        return this;
    }

    public String getBaggageItem(String key) {
        return this.context.getBaggageItem(key);
    }

    public Span setOperationName(String operationName) {
        this.operationName = operationName;
        return this;
    }

    public Span log(String s, Object o) {
        return null;
    }

    public Span log(long l, String s, Object o) {
        return null;
    }

    //Getters and JSON serialisation instructions

    @JsonGetter(value = "name")
    public String getOperationName() {
        return operationName;
    }

    @JsonGetter(value = "meta")
    public Map<String, Object> getTags() {
        return this.tags;
    }

    @JsonGetter(value = "start")
    public long getStartTime() {
        return startTime * 1000000;
    }

    @JsonGetter(value = "duration")
    public long getDurationNano() {
        return durationNano;
    }

    public String getService() {
        return context.getServiceName();
    }

    @JsonGetter(value = "trace_id")
    public long getTraceId() {
        return context.getTraceId();
    }

    @JsonGetter(value = "span_id")
    public long getSpanId() {
        return context.getSpanId();
    }

    @JsonGetter(value = "parent_id")
    public long getParentId() {
        return context.getParentId();
    }

    @JsonGetter(value = "resource")
    public String getResourceName() {
        return context.getResourceName() == null ? getOperationName() : context.getResourceName();
    }

    public String getType() {
        return context.getSpanType();
    }

    public int getError() {
        return context.getErrorFlag() ? 1 : 0;
    }
}<|MERGE_RESOLUTION|>--- conflicted
+++ resolved
@@ -12,21 +12,12 @@
 
 public class DDSpan implements io.opentracing.Span {
 
-<<<<<<< HEAD
     protected final Tracer tracer;
-    protected final String operationName;
+    protected String operationName;
     protected Map<String, Object> tags;
     protected long startTime;
     protected long durationNano;
     protected final DDSpanContext context;
-=======
-    private final Tracer tracer;
-    private String operationName;
-    private Map<String, Object> tags;
-    private long startTime;
-    private long durationNano;
-    private final DDSpanContext context;
->>>>>>> 4dd11b59
 
     DDSpan(
             Tracer tracer,
@@ -104,6 +95,9 @@
     }
 
     public Span setOperationName(String operationName) {
+    	if(this.operationName!=null)
+    		throw new IllegalArgumentException("The operationName is already assigned.");
+    		
         this.operationName = operationName;
         return this;
     }
